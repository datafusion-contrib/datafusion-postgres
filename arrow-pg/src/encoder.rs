--- conflicted
+++ resolved
@@ -534,11 +534,8 @@
                 .or_else(|| get_dict_values!(UInt64Type))
                 .ok_or_else(|| {
                     ToSqlError::from(format!(
-<<<<<<< HEAD
-                        "Unsupported dictionary key type for value type {value_type}"
-=======
-                        "Unsupported dictionary key type for value type {value_type}",
->>>>>>> e8875df5
+                      "Unsupported dictionary key type for value type {value_type}"
+
                     ))
                 })?;
 
