--- conflicted
+++ resolved
@@ -10,13 +10,7 @@
 use chrono::{NaiveDate, NaiveDateTime};
 #[cfg(feature = "datafusion")]
 use datafusion::arrow::{array::*, datatypes::*};
-<<<<<<< HEAD
-use pgwire::api::results::DataRowEncoder;
-use pgwire::api::results::FieldFormat;
-use pgwire::api::results::FieldInfo;
-=======
-use pgwire::api::results::{DataRowEncoder, FieldInfo};
->>>>>>> d4f8e8fe
+use pgwire::api::results::{DataRowEncoder, FieldFormat, FieldInfo};
 use pgwire::error::{ErrorInfo, PgWireError, PgWireResult};
 use pgwire::types::format::FormatOptions;
 use pgwire::types::ToSqlText;
@@ -290,17 +284,10 @@
     encoder: &mut T,
     arr: &Arc<dyn Array>,
     idx: usize,
-<<<<<<< HEAD
     _arrow_filed: &Field,
     pg_field: &FieldInfo,
 ) -> PgWireResult<()> {
     let type_ = pg_field.datatype();
-    let format = pg_field.format();
-=======
-    pg_field: &FieldInfo,
-) -> PgWireResult<()> {
-    let type_ = pg_field.datatype();
->>>>>>> d4f8e8fe
 
     match arr.data_type() {
         DataType::Null => encoder.encode_field(&None::<i8>, pg_field)?,
@@ -445,13 +432,8 @@
                     ))));
                 }
             };
-<<<<<<< HEAD
-            let value = encode_struct(arr, idx, arrow_fields, fields, format)?;
-            encoder.encode_field_with_type_and_format(&value, type_, format)?
-=======
-            let value = encode_struct(arr, idx, fields, pg_field)?;
+            let value = encode_struct(arr, idx, arrow_fields, pg_field)?;
             encoder.encode_field(&value, pg_field)?
->>>>>>> d4f8e8fe
         }
         DataType::Dictionary(_, value_type) => {
             if arr.is_null(idx) {
@@ -481,20 +463,9 @@
                     ))
                 })?;
 
-<<<<<<< HEAD
-            let inner_pg_field = FieldInfo::new(
-                pg_field.name().to_string(),
-                None,
-                None,
-                type_.clone(),
-                format,
-            );
             let inner_arrow_field = Field::new(pg_field.name(), *value_type.clone(), true);
 
-            encode_value(encoder, values, idx, &inner_arrow_field, &inner_pg_field)?
-=======
-            encode_value(encoder, values, idx, pg_field)?
->>>>>>> d4f8e8fe
+            encode_value(encoder, values, idx, &inner_arrow_field, pg_field)?
         }
         _ => {
             return Err(PgWireError::ApiError(ToSqlError::from(format!(
@@ -543,15 +514,9 @@
 
         let mut encoder = MockEncoder::default();
 
-<<<<<<< HEAD
         let arrow_field = Field::new("x", DataType::Utf8, true);
         let pg_field = FieldInfo::new("x".to_string(), None, None, Type::TEXT, FieldFormat::Text);
-
         let result = encode_value(&mut encoder, &dict_arr, 2, &arrow_field, &pg_field);
-=======
-        let pg_field = FieldInfo::new("x".to_string(), None, None, Type::TEXT, FieldFormat::Text);
-        let result = encode_value(&mut encoder, &dict_arr, 2, &pg_field);
->>>>>>> d4f8e8fe
 
         assert!(result.is_ok());
 
