--- conflicted
+++ resolved
@@ -406,11 +406,7 @@
             .map_err(ToSqlError::from)?;
 
             let values: PgWireResult<Vec<_>> = (0..arr.len())
-<<<<<<< HEAD
-                .map(|row| encode_struct(&arr, row, arrow_fields, fields, format))
-=======
-                .map(|row| encode_struct(&arr, row, fields, pg_field))
->>>>>>> d4f8e8fe
+                .map(|row| encode_struct(&arr, row, arrow_fields, pg_field))
                 .map(|x| {
                     if matches!(format, FieldFormat::Text) {
                         x.map(|opt| {
