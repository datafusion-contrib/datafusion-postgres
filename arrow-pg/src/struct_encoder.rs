--- conflicted
+++ resolved
@@ -30,12 +30,7 @@
         let field = &fields[i];
         let type_ = field.type_();
 
-<<<<<<< HEAD
         let arrow_field = &arrow_fields[i];
-        let pgwire_field = FieldInfo::new("fields".to_string(), None, None, type_.clone(), format);
-
-        encode_value(&mut row_encoder, arr, idx, arrow_field, &pgwire_field).unwrap();
-=======
         let mut pg_field = FieldInfo::new(
             field.name().to_string(),
             None,
@@ -46,8 +41,7 @@
 
         pg_field = pg_field.with_format_options(parent_pg_field_info.format_options().clone());
 
-        encode_value(&mut row_encoder, arr, idx, &pg_field).unwrap();
->>>>>>> d4f8e8fe
+        encode_value(&mut row_encoder, arr, idx, arrow_field, &pg_field).unwrap();
     }
     Ok(Some(EncodedValue {
         bytes: row_encoder.row_buffer,
