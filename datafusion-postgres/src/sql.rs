use std::collections::HashSet;
use std::ops::ControlFlow;
use std::sync::Arc;

use datafusion::sql::sqlparser::ast::Array;
use datafusion::sql::sqlparser::ast::ArrayElemTypeDef;
use datafusion::sql::sqlparser::ast::BinaryOperator;
use datafusion::sql::sqlparser::ast::CastKind;
use datafusion::sql::sqlparser::ast::DataType;
use datafusion::sql::sqlparser::ast::Expr;
use datafusion::sql::sqlparser::ast::Function;
use datafusion::sql::sqlparser::ast::FunctionArg;
use datafusion::sql::sqlparser::ast::FunctionArgExpr;
use datafusion::sql::sqlparser::ast::FunctionArgumentList;
use datafusion::sql::sqlparser::ast::FunctionArguments;
use datafusion::sql::sqlparser::ast::Ident;
use datafusion::sql::sqlparser::ast::ObjectName;
use datafusion::sql::sqlparser::ast::ObjectNamePart;
use datafusion::sql::sqlparser::ast::OrderByKind;
use datafusion::sql::sqlparser::ast::Query;
use datafusion::sql::sqlparser::ast::Select;
use datafusion::sql::sqlparser::ast::SelectItem;
use datafusion::sql::sqlparser::ast::SelectItemQualifiedWildcardKind;
use datafusion::sql::sqlparser::ast::SetExpr;
use datafusion::sql::sqlparser::ast::Statement;
use datafusion::sql::sqlparser::ast::TableFactor;
use datafusion::sql::sqlparser::ast::TableWithJoins;
use datafusion::sql::sqlparser::ast::UnaryOperator;
use datafusion::sql::sqlparser::ast::Value;
use datafusion::sql::sqlparser::ast::ValueWithSpan;
use datafusion::sql::sqlparser::ast::VisitMut;
use datafusion::sql::sqlparser::ast::VisitorMut;
use datafusion::sql::sqlparser::dialect::PostgreSqlDialect;
use datafusion::sql::sqlparser::parser::Parser;
use datafusion::sql::sqlparser::parser::ParserError;

mod blacklist;
pub use blacklist::BlacklistSqlRewriter;

pub fn parse(sql: &str) -> Result<Vec<Statement>, ParserError> {
    let dialect = PostgreSqlDialect {};

    Parser::parse_sql(&dialect, sql)
}

pub fn rewrite(mut s: Statement, rules: &[Arc<dyn SqlStatementRewriteRule>]) -> Statement {
    for rule in rules {
        s = rule.rewrite(s);
    }

    s
}

pub trait SqlStatementRewriteRule: Send + Sync {
    fn rewrite(&self, s: Statement) -> Statement;
}

/// Rewrite rule for adding alias to duplicated projection
///
/// This rule is to deal with sql like `SELECT n.oid, n.* FROM n`, which is a
/// valid statement in postgres. But datafusion treat it as illegal because of
/// duplicated column oid in projection.
///
/// This rule will add alias to column, when there is a wildcard found in
/// projection.
#[derive(Debug)]
pub struct AliasDuplicatedProjectionRewrite;

impl AliasDuplicatedProjectionRewrite {
    // Rewrites a SELECT statement to alias explicit columns from the same table as a qualified wildcard.
    fn rewrite_select_with_alias(select: &mut Box<Select>) {
        // 1. Collect all table aliases from qualified wildcards.
        let mut wildcard_tables = Vec::new();
        let mut has_simple_wildcard = false;
        for p in &select.projection {
            match p {
                SelectItem::QualifiedWildcard(name, _) => match name {
                    SelectItemQualifiedWildcardKind::ObjectName(objname) => {
                        // for n.oid,
                        let idents = objname
                            .0
                            .iter()
                            .map(|v| v.as_ident().unwrap().value.clone())
                            .collect::<Vec<_>>()
                            .join(".");

                        wildcard_tables.push(idents);
                    }
                    SelectItemQualifiedWildcardKind::Expr(_expr) => {
                        // FIXME:
                    }
                },
                SelectItem::Wildcard(_) => {
                    has_simple_wildcard = true;
                }
                _ => {}
            }
        }

        // If there are no qualified wildcards, there's nothing to do.
        if wildcard_tables.is_empty() && !has_simple_wildcard {
            return;
        }

        // 2. Rewrite the projection, adding aliases to matching columns.
        let mut new_projection = vec![];
        for p in select.projection.drain(..) {
            match p {
                SelectItem::UnnamedExpr(expr) => {
                    let alias_partial = match &expr {
                        // Case for `oid` (unqualified identifier)
                        Expr::Identifier(ident) => Some(ident.clone()),
                        // Case for `n.oid` (compound identifier)
                        Expr::CompoundIdentifier(idents) => {
                            // compare every ident but the last
                            if idents.len() > 1 {
                                let table_name = &idents[..idents.len() - 1]
                                    .iter()
                                    .map(|i| i.value.clone())
                                    .collect::<Vec<_>>()
                                    .join(".");
                                if wildcard_tables.iter().any(|name| name == table_name) {
                                    Some(idents[idents.len() - 1].clone())
                                } else {
                                    None
                                }
                            } else {
                                None
                            }
                        }
                        _ => None,
                    };

                    if let Some(name) = alias_partial {
                        let alias = format!("__alias_{name}");
                        new_projection.push(SelectItem::ExprWithAlias {
                            expr,
                            alias: Ident::new(alias),
                        });
                    } else {
                        new_projection.push(SelectItem::UnnamedExpr(expr));
                    }
                }
                // Preserve existing aliases and wildcards.
                _ => new_projection.push(p),
            }
        }
        select.projection = new_projection;
    }
}

impl SqlStatementRewriteRule for AliasDuplicatedProjectionRewrite {
    fn rewrite(&self, mut statement: Statement) -> Statement {
        if let Statement::Query(query) = &mut statement {
            if let SetExpr::Select(select) = query.body.as_mut() {
                Self::rewrite_select_with_alias(select);
            }
        }

        statement
    }
}

/// Prepend qualifier for order by or filter when there is qualified wildcard
///
/// Postgres allows unqualified identifier in ORDER BY and FILTER but it's not
/// accepted by datafusion.
#[derive(Debug)]
pub struct ResolveUnqualifiedIdentifer;

impl ResolveUnqualifiedIdentifer {
    fn rewrite_unqualified_identifiers(query: &mut Box<Query>) {
        if let SetExpr::Select(select) = query.body.as_mut() {
            // Step 1: Find all table aliases from FROM and JOIN clauses.
            let table_aliases = Self::get_table_aliases(&select.from);

            // Step 2: Check for a single qualified wildcard in the projection.
            let qualified_wildcard_alias = Self::get_qualified_wildcard_alias(&select.projection);
            if qualified_wildcard_alias.is_none() || table_aliases.is_empty() {
                return; // Conditions not met.
            }

            let wildcard_alias = qualified_wildcard_alias.unwrap();

            // Step 3: Rewrite expressions in the WHERE and ORDER BY clauses.
            if let Some(selection) = &mut select.selection {
                Self::rewrite_expr(selection, &wildcard_alias, &table_aliases);
            }

            if let Some(OrderByKind::Expressions(order_by_exprs)) =
                query.order_by.as_mut().map(|o| &mut o.kind)
            {
                for order_by_expr in order_by_exprs {
                    Self::rewrite_expr(&mut order_by_expr.expr, &wildcard_alias, &table_aliases);
                }
            }
        }
    }

    fn get_table_aliases(tables: &[TableWithJoins]) -> HashSet<String> {
        let mut aliases = HashSet::new();
        for table_with_joins in tables {
            if let TableFactor::Table {
                alias: Some(alias), ..
            } = &table_with_joins.relation
            {
                aliases.insert(alias.name.value.clone());
            }
            for join in &table_with_joins.joins {
                if let TableFactor::Table {
                    alias: Some(alias), ..
                } = &join.relation
                {
                    aliases.insert(alias.name.value.clone());
                }
            }
        }
        aliases
    }

    fn get_qualified_wildcard_alias(projection: &[SelectItem]) -> Option<String> {
        let mut qualified_wildcards = projection
            .iter()
            .filter_map(|item| {
                if let SelectItem::QualifiedWildcard(
                    SelectItemQualifiedWildcardKind::ObjectName(objname),
                    _,
                ) = item
                {
                    Some(
                        objname
                            .0
                            .iter()
                            .map(|v| v.as_ident().unwrap().value.clone())
                            .collect::<Vec<_>>()
                            .join("."),
                    )
                } else {
                    None
                }
            })
            .collect::<Vec<_>>();

        if qualified_wildcards.len() == 1 {
            Some(qualified_wildcards.remove(0))
        } else {
            None
        }
    }

    fn rewrite_expr(expr: &mut Expr, wildcard_alias: &str, table_aliases: &HashSet<String>) {
        match expr {
            Expr::Identifier(ident) => {
                // If the identifier is not a table alias itself, rewrite it.
                if !table_aliases.contains(&ident.value) {
                    *expr = Expr::CompoundIdentifier(vec![
                        Ident::new(wildcard_alias.to_string()),
                        ident.clone(),
                    ]);
                }
            }
            Expr::BinaryOp { left, right, .. } => {
                Self::rewrite_expr(left, wildcard_alias, table_aliases);
                Self::rewrite_expr(right, wildcard_alias, table_aliases);
            }
            // Add more cases for other expression types as needed (e.g., `InList`, `Between`, etc.)
            _ => {}
        }
    }
}

impl SqlStatementRewriteRule for ResolveUnqualifiedIdentifer {
    fn rewrite(&self, mut statement: Statement) -> Statement {
        if let Statement::Query(query) = &mut statement {
            Self::rewrite_unqualified_identifiers(query);
        }

        statement
    }
}

/// Remove datafusion unsupported type annotations
#[derive(Debug)]
pub struct RemoveUnsupportedTypes {
    unsupported_types: HashSet<String>,
}

impl RemoveUnsupportedTypes {
    pub fn new() -> Self {
        let mut unsupported_types = HashSet::new();
        unsupported_types.insert("regclass".to_owned());
        unsupported_types.insert("regproc".to_owned());
        unsupported_types.insert("regtype".to_owned());
        unsupported_types.insert("regtype[]".to_owned());

        Self { unsupported_types }
    }
}

struct RemoveUnsupportedTypesVisitor<'a> {
    unsupported_types: &'a HashSet<String>,
}

impl VisitorMut for RemoveUnsupportedTypesVisitor<'_> {
    type Break = ();

    fn pre_visit_expr(&mut self, expr: &mut Expr) -> ControlFlow<Self::Break> {
        match expr {
            // This is the key part: identify constants with type annotations.
            Expr::TypedString { value, data_type } => {
                if self
                    .unsupported_types
                    .contains(data_type.to_string().to_lowercase().as_str())
                {
                    *expr =
                        Expr::Value(Value::SingleQuotedString(value.to_string()).with_empty_span());
                }
            }
            Expr::Cast {
                data_type,
                expr: value,
                ..
            } => {
                if self
                    .unsupported_types
                    .contains(data_type.to_string().to_lowercase().as_str())
                {
                    *expr = *value.clone();
                }
            }
            // Add more match arms for other expression types (e.g., `Function`, `InList`) as needed.
            _ => {}
        }

        ControlFlow::Continue(())
    }
}

impl SqlStatementRewriteRule for RemoveUnsupportedTypes {
    fn rewrite(&self, mut statement: Statement) -> Statement {
        let mut visitor = RemoveUnsupportedTypesVisitor {
            unsupported_types: &self.unsupported_types,
        };
        let _ = statement.visit(&mut visitor);
        statement
    }
}

/// Rewrite Postgres's ANY operator to array_contains
#[derive(Debug)]
pub struct RewriteArrayAnyAllOperation;

struct RewriteArrayAnyAllOperationVisitor;

impl RewriteArrayAnyAllOperationVisitor {
    fn any_to_array_cofntains(&self, left: &Expr, right: &Expr) -> Expr {
        dbg!(right);
        let array = if let Expr::Value(ValueWithSpan {
            value: Value::SingleQuotedString(array_literal),
            ..
        }) = right
        {
            let array_literal = array_literal.trim();
            if array_literal.starts_with('{') && array_literal.ends_with('}') {
                let items = array_literal.trim_matches(|c| c == '{' || c == '}' || c == ' ');
                let items = items.split(',').map(|s| s.trim()).filter(|s| !s.is_empty());

                // For now, we assume the data type is string
                let elems = items
                    .map(|s| {
                        Expr::Value(Value::SingleQuotedString(s.to_string()).with_empty_span())
                    })
                    .collect();
                Expr::Array(Array {
                    elem: elems,
                    named: true,
                })
            } else {
                right.clone()
            }
        } else {
            right.clone()
        };

        Expr::Function(Function {
            name: ObjectName::from(vec![Ident::new("array_contains")]),
            args: FunctionArguments::List(FunctionArgumentList {
                args: vec![
                    FunctionArg::Unnamed(FunctionArgExpr::Expr(array)),
                    FunctionArg::Unnamed(FunctionArgExpr::Expr(left.clone())),
                ],
                duplicate_treatment: None,
                clauses: vec![],
            }),
            uses_odbc_syntax: false,
            parameters: FunctionArguments::None,
            filter: None,
            null_treatment: None,
            over: None,
            within_group: vec![],
        })
    }
}

impl VisitorMut for RewriteArrayAnyAllOperationVisitor {
    type Break = ();

    fn pre_visit_expr(&mut self, expr: &mut Expr) -> ControlFlow<Self::Break> {
        match expr {
            Expr::AnyOp {
                left,
                compare_op,
                right,
                ..
            } => match compare_op {
                BinaryOperator::Eq => {
                    *expr = self.any_to_array_cofntains(left.as_ref(), right.as_ref());
                }
                BinaryOperator::NotEq => {
                    // TODO:left not equals to any element in array
                }
                _ => {}
            },
            Expr::AllOp {
                left,
                compare_op,
                right,
            } => match compare_op {
                BinaryOperator::Eq => {
                    // TODO: left equals to every element in array
                }
                BinaryOperator::NotEq => {
                    *expr = Expr::UnaryOp {
                        op: UnaryOperator::Not,
                        expr: Box::new(self.any_to_array_cofntains(left.as_ref(), right.as_ref())),
                    }
                }
                _ => {}
            },
            _ => {}
        }

        ControlFlow::Continue(())
    }
}

impl SqlStatementRewriteRule for RewriteArrayAnyAllOperation {
    fn rewrite(&self, mut s: Statement) -> Statement {
        let mut visitor = RewriteArrayAnyAllOperationVisitor;

        let _ = s.visit(&mut visitor);

        s
    }
}

/// Prepend qualifier to table_name
///
/// Postgres has pg_catalog in search_path by default so it allow access to
/// `pg_namespace` without `pg_catalog.` qualifier
#[derive(Debug)]
pub struct PrependUnqualifiedPgTableName;

struct PrependUnqualifiedPgTableNameVisitor;

<<<<<<< HEAD
impl VisitorMut for PrependUnqualifiedPgTableNameVisitor {
=======
        Self { table_names }
    }
}

struct PrependUnqualifiedTableNameVisitor<'a> {
    table_names: &'a HashSet<String>,
}

impl VisitorMut for PrependUnqualifiedTableNameVisitor<'_> {
>>>>>>> 09a803dc
    type Break = ();

    fn pre_visit_table_factor(
        &mut self,
        table_factor: &mut TableFactor,
    ) -> ControlFlow<Self::Break> {
        if let TableFactor::Table { name, .. } = table_factor {
            if name.0.len() == 1 {
                let ObjectNamePart::Identifier(ident) = &name.0[0];
                if ident.value.starts_with("pg_") {
                    *name = ObjectName(vec![
                        ObjectNamePart::Identifier(Ident::new("pg_catalog")),
                        name.0[0].clone(),
                    ]);
                }
            }
        }

        ControlFlow::Continue(())
    }
}

impl SqlStatementRewriteRule for PrependUnqualifiedPgTableName {
    fn rewrite(&self, mut s: Statement) -> Statement {
        let mut visitor = PrependUnqualifiedPgTableNameVisitor;

        let _ = s.visit(&mut visitor);
        s
    }
}

#[derive(Debug)]
pub struct FixArrayLiteral;

struct FixArrayLiteralVisitor;

impl FixArrayLiteralVisitor {
    fn is_string_type(dt: &DataType) -> bool {
        matches!(
            dt,
            DataType::Text | DataType::Varchar(_) | DataType::Char(_) | DataType::String(_)
        )
    }
}

impl VisitorMut for FixArrayLiteralVisitor {
    type Break = ();

    fn pre_visit_expr(&mut self, expr: &mut Expr) -> ControlFlow<Self::Break> {
        if let Expr::Cast {
            kind,
            expr,
            data_type,
            ..
        } = expr
        {
            if kind == &CastKind::DoubleColon {
                if let DataType::Array(arr) = data_type {
                    // cast some to
                    if let Expr::Value(ValueWithSpan {
                        value: Value::SingleQuotedString(array_literal),
                        ..
                    }) = expr.as_ref()
                    {
                        let items =
                            array_literal.trim_matches(|c| c == '{' || c == '}' || c == ' ');
                        let items = items.split(',').map(|s| s.trim()).filter(|s| !s.is_empty());

                        let is_text = match arr {
                            ArrayElemTypeDef::AngleBracket(dt) => Self::is_string_type(dt.as_ref()),
                            ArrayElemTypeDef::SquareBracket(dt, _) => {
                                Self::is_string_type(dt.as_ref())
                            }
                            ArrayElemTypeDef::Parenthesis(dt) => Self::is_string_type(dt.as_ref()),
                            _ => false,
                        };

                        let elems = items
                            .map(|s| {
                                if is_text {
                                    Expr::Value(
                                        Value::SingleQuotedString(s.to_string()).with_empty_span(),
                                    )
                                } else {
                                    Expr::Value(
                                        Value::Number(s.to_string(), false).with_empty_span(),
                                    )
                                }
                            })
                            .collect();
                        *expr = Box::new(Expr::Array(Array {
                            elem: elems,
                            named: true,
                        }));
                    }
                }
            }
        }

        ControlFlow::Continue(())
    }
}

impl SqlStatementRewriteRule for FixArrayLiteral {
    fn rewrite(&self, mut s: Statement) -> Statement {
        let mut visitor = FixArrayLiteralVisitor;

        let _ = s.visit(&mut visitor);
        s
    }
}

/// Remove qualifier from table function
///
/// The query engine doesn't support qualified table function name
#[derive(Debug)]
pub struct RemoveTableFunctionQualifier;

struct RemoveTableFunctionQualifierVisitor;

impl VisitorMut for RemoveTableFunctionQualifierVisitor {
    type Break = ();

    fn pre_visit_table_factor(
        &mut self,
        table_factor: &mut TableFactor,
    ) -> ControlFlow<Self::Break> {
        if let TableFactor::Table { name, args, .. } = table_factor {
            if args.is_some() {
                //  multiple idents in name, which means it's a qualified table name
                if name.0.len() > 1 {
                    if let Some(last_ident) = name.0.pop() {
                        *name = ObjectName(vec![last_ident]);
                    }
                }
            }
        }
        ControlFlow::Continue(())
    }
}

impl SqlStatementRewriteRule for RemoveTableFunctionQualifier {
    fn rewrite(&self, mut s: Statement) -> Statement {
        let mut visitor = RemoveTableFunctionQualifierVisitor;

        let _ = s.visit(&mut visitor);
        s
    }
}

#[cfg(test)]
mod tests {
    use super::*;

    macro_rules! assert_rewrite {
        ($rules:expr, $orig:expr, $rewt:expr) => {
            let sql = $orig;
            let statement = parse(sql).expect("Failed to parse").remove(0);

            let statement = rewrite(statement, $rules);
            assert_eq!(statement.to_string(), $rewt);
        };
    }

    #[test]
    fn test_alias_rewrite() {
        let rules: Vec<Arc<dyn SqlStatementRewriteRule>> =
            vec![Arc::new(AliasDuplicatedProjectionRewrite)];

        assert_rewrite!(
            &rules,
            "SELECT n.oid, n.* FROM pg_catalog.pg_namespace n",
            "SELECT n.oid AS __alias_oid, n.* FROM pg_catalog.pg_namespace AS n"
        );

        assert_rewrite!(
            &rules,
            "SELECT oid, * FROM pg_catalog.pg_namespace",
            "SELECT oid AS __alias_oid, * FROM pg_catalog.pg_namespace"
        );

        assert_rewrite!(
            &rules,
            "SELECT t1.oid, t2.* FROM tbl1 AS t1 JOIN tbl2 AS t2 ON t1.id = t2.id",
            "SELECT t1.oid, t2.* FROM tbl1 AS t1 JOIN tbl2 AS t2 ON t1.id = t2.id"
        );

        let sql = "SELECT n.oid,n.*,d.description FROM pg_catalog.pg_namespace n LEFT OUTER JOIN pg_catalog.pg_description d ON d.objoid=n.oid AND d.objsubid=0 AND d.classoid='pg_namespace' ORDER BY nspsname";
        let statement = parse(sql).expect("Failed to parse").remove(0);

        let statement = rewrite(statement, &rules);
        assert_eq!(
            statement.to_string(),
            "SELECT n.oid AS __alias_oid, n.*, d.description FROM pg_catalog.pg_namespace AS n LEFT OUTER JOIN pg_catalog.pg_description AS d ON d.objoid = n.oid AND d.objsubid = 0 AND d.classoid = 'pg_namespace' ORDER BY nspsname"
        );
    }

    #[test]
    fn test_qualifier_prepend() {
        let rules: Vec<Arc<dyn SqlStatementRewriteRule>> =
            vec![Arc::new(ResolveUnqualifiedIdentifer)];

        assert_rewrite!(
            &rules,
            "SELECT n.* FROM pg_catalog.pg_namespace n WHERE nspname = 'pg_catalog' ORDER BY nspname",
            "SELECT n.* FROM pg_catalog.pg_namespace AS n WHERE n.nspname = 'pg_catalog' ORDER BY n.nspname"
        );

        assert_rewrite!(
            &rules,
            "SELECT * FROM pg_catalog.pg_namespace ORDER BY nspname",
            "SELECT * FROM pg_catalog.pg_namespace ORDER BY nspname"
        );

        assert_rewrite!(
            &rules,
            "SELECT n.oid,n.*,d.description FROM pg_catalog.pg_namespace n LEFT OUTER JOIN pg_catalog.pg_description d ON d.objoid=n.oid AND d.objsubid=0 AND d.classoid='pg_namespace' ORDER BY nspsname",
            "SELECT n.oid, n.*, d.description FROM pg_catalog.pg_namespace AS n LEFT OUTER JOIN pg_catalog.pg_description AS d ON d.objoid = n.oid AND d.objsubid = 0 AND d.classoid = 'pg_namespace' ORDER BY n.nspsname"
        );
    }

    #[test]
    fn test_remove_unsupported_types() {
        let rules: Vec<Arc<dyn SqlStatementRewriteRule>> =
            vec![Arc::new(RemoveUnsupportedTypes::new())];

        assert_rewrite!(
            &rules,
            "SELECT n.* FROM pg_catalog.pg_namespace n WHERE n.nspname = 'pg_catalog'::regclass ORDER BY n.nspname",
            "SELECT n.* FROM pg_catalog.pg_namespace AS n WHERE n.nspname = 'pg_catalog' ORDER BY n.nspname"
        );

        assert_rewrite!(
            &rules,
            "SELECT n.* FROM pg_catalog.pg_namespace n WHERE n.oid = 1 AND n.nspname = 'pg_catalog'::regclass ORDER BY n.nspname",
            "SELECT n.* FROM pg_catalog.pg_namespace AS n WHERE n.oid = 1 AND n.nspname = 'pg_catalog' ORDER BY n.nspname"
        );

        assert_rewrite!(
            &rules,
            "SELECT n.oid,n.*,d.description FROM pg_catalog.pg_namespace n LEFT OUTER JOIN pg_catalog.pg_description d ON d.objoid=n.oid AND d.objsubid=0 AND d.classoid='pg_namespace'::regclass ORDER BY nspname",
            "SELECT n.oid, n.*, d.description FROM pg_catalog.pg_namespace AS n LEFT OUTER JOIN pg_catalog.pg_description AS d ON d.objoid = n.oid AND d.objsubid = 0 AND d.classoid = 'pg_namespace' ORDER BY nspname"
        );

        assert_rewrite!(
            &rules,
            "SELECT n.* FROM pg_catalog.pg_namespace n WHERE n.nspname = 'pg_catalog' ORDER BY n.nspname",
            "SELECT n.* FROM pg_catalog.pg_namespace AS n WHERE n.nspname = 'pg_catalog' ORDER BY n.nspname"
        );
    }

    #[test]
    fn test_any_to_array_contains() {
        let rules: Vec<Arc<dyn SqlStatementRewriteRule>> =
            vec![Arc::new(RewriteArrayAnyAllOperation)];

        assert_rewrite!(
            &rules,
            "SELECT a = ANY(current_schemas(true))",
            "SELECT array_contains(current_schemas(true), a)"
        );

        assert_rewrite!(
            &rules,
            "SELECT a <> ALL(current_schemas(true))",
            "SELECT NOT array_contains(current_schemas(true), a)"
        );

        assert_rewrite!(
            &rules,
            "SELECT a = ANY('{r, l, e}')",
            "SELECT array_contains(ARRAY['r', 'l', 'e'], a)"
        );

        assert_rewrite!(
            &rules,
            "SELECT a FROM tbl WHERE a = ANY(current_schemas(true))",
            "SELECT a FROM tbl WHERE array_contains(current_schemas(true), a)"
        );
    }

    #[test]
    fn test_prepend_unqualified_table_name() {
        let rules: Vec<Arc<dyn SqlStatementRewriteRule>> =
            vec![Arc::new(PrependUnqualifiedPgTableName)];

        assert_rewrite!(
            &rules,
            "SELECT * FROM pg_catalog.pg_namespace",
            "SELECT * FROM pg_catalog.pg_namespace"
        );

        assert_rewrite!(
            &rules,
            "SELECT * FROM pg_namespace",
            "SELECT * FROM pg_catalog.pg_namespace"
        );

        assert_rewrite!(
            &rules,
            "SELECT typtype, typname, pg_type.oid FROM pg_catalog.pg_type LEFT JOIN pg_namespace as ns ON ns.oid = oid",
            "SELECT typtype, typname, pg_type.oid FROM pg_catalog.pg_type LEFT JOIN pg_catalog.pg_namespace AS ns ON ns.oid = oid"
        );
    }

    #[test]
    fn test_array_literal_fix() {
        let rules: Vec<Arc<dyn SqlStatementRewriteRule>> = vec![Arc::new(FixArrayLiteral)];

        assert_rewrite!(
            &rules,
            "SELECT '{a, abc}'::text[]",
            "SELECT ARRAY['a', 'abc']::TEXT[]"
        );

        assert_rewrite!(
            &rules,
            "SELECT '{1, 2}'::int[]",
            "SELECT ARRAY[1, 2]::INT[]"
        );

        assert_rewrite!(
            &rules,
            "SELECT '{t, f}'::bool[]",
            "SELECT ARRAY[t, f]::BOOL[]"
        );
    }

    #[test]
    fn test_remove_qualifier_from_table_function() {
        let rules: Vec<Arc<dyn SqlStatementRewriteRule>> =
            vec![Arc::new(RemoveTableFunctionQualifier)];

        assert_rewrite!(
            &rules,
            "SELECT * FROM pg_catalog.pg_get_keywords()",
            "SELECT * FROM pg_get_keywords()"
        );
    }
}<|MERGE_RESOLUTION|>--- conflicted
+++ resolved
@@ -463,19 +463,7 @@
 
 struct PrependUnqualifiedPgTableNameVisitor;
 
-<<<<<<< HEAD
 impl VisitorMut for PrependUnqualifiedPgTableNameVisitor {
-=======
-        Self { table_names }
-    }
-}
-
-struct PrependUnqualifiedTableNameVisitor<'a> {
-    table_names: &'a HashSet<String>,
-}
-
-impl VisitorMut for PrependUnqualifiedTableNameVisitor<'_> {
->>>>>>> 09a803dc
     type Break = ();
 
     fn pre_visit_table_factor(
