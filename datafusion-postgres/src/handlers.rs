--- conflicted
+++ resolved
@@ -9,14 +9,10 @@
 use pgwire::api::copy::NoopCopyHandler;
 use pgwire::api::portal::{Format, Portal};
 use pgwire::api::query::{ExtendedQueryHandler, SimpleQueryHandler};
-<<<<<<< HEAD
 use pgwire::api::results::{
     DescribePortalResponse, DescribeStatementResponse, FieldFormat, FieldInfo, QueryResponse,
     Response, Tag,
 };
-=======
-use pgwire::api::results::{DescribePortalResponse, DescribeStatementResponse, Response, Tag};
->>>>>>> 4b8ea1c0
 use pgwire::api::stmt::QueryParser;
 use pgwire::api::stmt::StoredStatement;
 use pgwire::api::{ClientInfo, NoopErrorHandler, PgWireServerHandlers, Type};
@@ -156,7 +152,6 @@
             )));
         }
 
-<<<<<<< HEAD
         if query_lower.starts_with("show ") {
             match query_lower.as_str() {
                 "show time zone" => {
@@ -194,38 +189,6 @@
                 }
             }
         }
-=======
-        let query_lower = query.to_lowercase();
-        if query_lower.starts_with("insert into") {
-            // For INSERT queries, we need to execute the query to get the row count
-            // and return an Execution response with the proper tag
-            let result = df
-                .clone()
-                .collect()
-                .await
-                .map_err(|e| PgWireError::ApiError(Box::new(e)))?;
-
-            // Extract count field from the first batch
-            let rows_affected = result
-                .first()
-                .and_then(|batch| batch.column_by_name("count"))
-                .and_then(|col| {
-                    col.as_any()
-                        .downcast_ref::<datafusion::arrow::array::UInt64Array>()
-                })
-                .map_or(0, |array| array.value(0) as usize);
-
-            // Create INSERT tag with the affected row count
-            let tag = Tag::new("INSERT").with_oid(0).with_rows(rows_affected);
-            Ok(vec![Response::Execution(tag)])
-        } else {
-            // For non-INSERT queries, return a regular Query response
-            let resp = datatypes::encode_dataframe(df, &Format::UnifiedText).await?;
-            Ok(vec![Response::Query(resp)])
-        }
-    }
-}
->>>>>>> 4b8ea1c0
 
         if query_lower.contains("information_schema.schemata") {
             let df = schemata_df(&self.session_context)
@@ -268,8 +231,35 @@
             .sql(&qualified_query)
             .await
             .map_err(|e| PgWireError::ApiError(Box::new(e)))?;
-        let resp = datatypes::encode_dataframe(df, &Format::UnifiedText).await?;
-        Ok(vec![Response::Query(resp)])
+
+        let query_lower = query.to_lowercase();
+        if query_lower.starts_with("insert into") {
+            // For INSERT queries, we need to execute the query to get the row count
+            // and return an Execution response with the proper tag
+            let result = df
+                .clone()
+                .collect()
+                .await
+                .map_err(|e| PgWireError::ApiError(Box::new(e)))?;
+
+            // Extract count field from the first batch
+            let rows_affected = result
+                .first()
+                .and_then(|batch| batch.column_by_name("count"))
+                .and_then(|col| {
+                    col.as_any()
+                        .downcast_ref::<datafusion::arrow::array::UInt64Array>()
+                })
+                .map_or(0, |array| array.value(0) as usize);
+
+            // Create INSERT tag with the affected row count
+            let tag = Tag::new("INSERT").with_oid(0).with_rows(rows_affected);
+            Ok(vec![Response::Execution(tag)])
+        } else {
+            // For non-INSERT queries, return a regular Query response
+            let resp = datatypes::encode_dataframe(df, &Format::UnifiedText).await?;
+            Ok(vec![Response::Query(resp)])
+        }
     }
 }
 
