--- conflicted
+++ resolved
@@ -1830,12 +1830,8 @@
     session_context
         .catalog(catalog_name)
         .ok_or_else(|| {
-            DataFusionError::Configuration(format!(
-<<<<<<< HEAD
+            DataFusionError::Configuration(format!(              
                 "Catalog not found when registering pg_catalog: {catalog_name}"
-=======
-                "Catalog not found when registering pg_catalog: {catalog_name}",
->>>>>>> e8875df5
             ))
         })?
         .register_schema("pg_catalog", Arc::new(pg_catalog))?;
