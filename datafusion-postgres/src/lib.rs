--- conflicted
+++ resolved
@@ -102,45 +102,29 @@
     // Bind to the specified host and port
     let server_addr = format!("{}:{}", opts.host, opts.port);
     let listener = TcpListener::bind(&server_addr).await?;
-<<<<<<< HEAD
-
     if tls_acceptor.is_some() {
         println!("Listening on {server_addr} with TLS encryption");
     } else {
         println!("Listening on {server_addr} (unencrypted)");
     }
-=======
-    info!("Listening on {server_addr}");
->>>>>>> e8875df5
 
     // Accept incoming connections
     loop {
         match listener.accept().await {
             Ok((socket, addr)) => {
                 let factory_ref = factory.clone();
-<<<<<<< HEAD
                 let tls_acceptor_ref = tls_acceptor.clone();
                 println!("Accepted connection from {addr}");
 
                 tokio::spawn(async move {
                     if let Err(e) = process_socket(socket, tls_acceptor_ref, factory_ref).await {
                         eprintln!("Error processing socket: {e}");
-=======
-                info!("Accepted connection from {addr}");
 
-                tokio::spawn(async move {
-                    if let Err(e) = process_socket(socket, None, factory_ref).await {
-                        warn!("Error processing socket: {e}");
->>>>>>> e8875df5
                     }
                 });
             }
             Err(e) => {
-<<<<<<< HEAD
                 eprintln!("Error accept socket: {e}");
-=======
-                info!("Error accept socket: {e}");
->>>>>>> e8875df5
             }
         }
     }
